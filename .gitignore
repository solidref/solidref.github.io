--- conflicted
+++ resolved
@@ -1,7 +1,3 @@
-<<<<<<< HEAD
-.idea
-=======
 .idea
 ai-automation
-public
->>>>>>> 5a0cc0fe
+public